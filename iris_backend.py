# iris_backend.py

import uvicorn
import logging
import asyncio
import json
from contextlib import asynccontextmanager
from fastapi import FastAPI, HTTPException, Depends, Query
from fastapi import FastAPI, HTTPException
from fastapi.responses import StreamingResponse
from pydantic import BaseModel, Field
from typing import List,Optional
from fastapi.middleware.cors import CORSMiddleware

try:
    from agents.iris import IrisOrchestrator
    from agents import db_ltm
    from langgraph.checkpoint.sqlite.aio import AsyncSqliteSaver
except ImportError as e:
    print(f"Fatal Error: Could not import required agent modules. Details: {e}")
    exit(1)
    
    
from sqlmodel import Session,select

try:
    from analysis.db_config import get_db_session
    from analysis import database_queries as db_queries
    from analysis import calculations as calc
    from analysis import indicators as ind
    from analysis.modelsarch import StockDetailResponse, StockQuote, PriceChartResponseAPI, IndicatorSignal
    from analysis.models.fundamentals.masters import CompanyMaster
    from analysis.models.stockprice.base import BSEAdjustedPrice
except ImportError as e:
    print(f"Fatal Error: Could not import 'analysis' project modules. Check paths. Details: {e}")
    exit(1)



logging.basicConfig(level=logging.INFO, format='%(asctime)s - %(name)s - %(levelname)s - %(message)s')
logger = logging.getLogger(__name__)

shared_resources = {}

@asynccontextmanager
async def lifespan(app: FastAPI):
    logger.info("Application starting up...")
    async with AsyncSqliteSaver.from_conn_string("iris_api_checkpoint.sqlite") as memory_checkpointer:
        iris_agent = IrisOrchestrator(checkpointer=memory_checkpointer)
        shared_resources["iris_agent"] = iris_agent
        logger.info("IrisOrchestrator agent has been successfully initialized.")
        yield
    logger.info("Application shutting down...")
    shared_resources.clear()

class LoginRequest(BaseModel):
    email: str
    name: str | None = None

class LoginResponse(BaseModel):
    message: str
    user_id: int
    email: str
    name: str

class ChatRequest(BaseModel):
    user_identifier: str
    user_input: str
    thread_id: str

app = FastAPI(
    title="IRIS - AI Financial Analyst API",
    description="An API to interact with the IRIS agent for financial analysis.",
    version="1.2.0",
    lifespan=lifespan
)

app.add_middleware(
    CORSMiddleware,
<<<<<<< HEAD
    allow_origins=["http://localhost:3000","https://iris.brainfogagency.com"],
=======
    allow_origins=["http://localhost:3000", "*"],
>>>>>>> 7f2a5948
    allow_credentials=True,
    allow_methods=["*"],
    allow_headers=["*"],
)

@app.post("/login", response_model=LoginResponse)
async def handle_login(request: LoginRequest):
    logger.info(f"Login attempt for email: {request.email}")
    try:
        user_data = await asyncio.to_thread(db_ltm.authenticate_and_get_user, email=request.email, name=request.name)
        if user_data:
            logger.info(f"Login successful for user ID: {user_data['id']}")
            return LoginResponse(
                message=f"Welcome, {user_data['name']}!",
                user_id=user_data['id'],
                email=user_data['email'],
                name=user_data['name']
            )
        else:
            raise HTTPException(status_code=401, detail="Authentication failed.")
    except Exception as e:
        logger.error(f"Error during login for {request.email}: {e}", exc_info=True)
        raise HTTPException(status_code=500, detail="Internal server error during login.")

@app.get("/users/{user_id}/sessions")
async def get_chat_history(user_id: int):
    try:
        sessions = await asyncio.to_thread(db_ltm.get_user_sessions, user_id)
        for session in sessions:
            if 'started_at' in session and session['started_at']:
                session['started_at'] = session['started_at'].isoformat()
        return sessions
    except Exception as e:
        logger.error(f"Error fetching history for user_id {user_id}: {e}", exc_info=True)
        raise HTTPException(status_code=500, detail="Could not fetch chat history.")

@app.get("/sessions/{thread_id}/messages")
async def get_session_messages(thread_id: str):
    try:
        messages = await asyncio.to_thread(db_ltm.get_messages_by_thread_id, thread_id)
        for msg in messages:
            if 'timestamp' in msg and msg['timestamp']:
                msg['timestamp'] = msg['timestamp'].isoformat()
        return messages
    except Exception as e:
        logger.error(f"Error fetching messages for thread_id {thread_id}: {e}", exc_info=True)
        raise HTTPException(status_code=500, detail="Could not fetch messages for session.")

@app.post("/chat")
async def handle_chat_streaming(request: ChatRequest):
    """
    This endpoint runs the agent to completion, then intelligently streams the
    final response. It supports both simple text responses and structured
    GenUI responses with a chart component.
    """
    iris_agent = shared_resources.get("iris_agent")
    if not iris_agent:
        raise HTTPException(status_code=503, detail="IRIS Agent is not available.")

    payload = {
        "user_identifier": request.user_identifier,
        "user_input": request.user_input,
        "thread_id": request.thread_id
    }
    config = {"configurable": {"thread_id": request.thread_id}}

    # This is the key difference: we now use Server-Sent Events (SSE)
    # which is the standard for sending mixed data types like this.
    async def sse_stream_generator():
        try:
            # 1. Run the agent to completion. This logic is IDENTICAL to your preferred code.
            final_state = await iris_agent.ainvoke(payload, config)
            final_response = final_state.get("final_response")

            # 2. Check the type of the final response to decide how to stream.
            if isinstance(final_response, dict):
                # CASE A: It's a structured GenUI response (e.g., with a chart)
                
                # First, send the UI component data as a single, complete event.
                ui_components = final_response.get("ui_components", [])
                if ui_components:
                    yield f"event: ui_component\ndata: {json.dumps(ui_components)}\n\n"
                
                # Then, stream the text part character by character.
                text_response = final_response.get("text_response", "...")
                for char in text_response:
                    chunk_data = json.dumps({"chunk": char})
                    yield f"event: text_chunk\ndata: {chunk_data}\n\n"

            elif isinstance(final_response, str):
                # CASE B: It's a simple string response (e.g., "hi", or a formatted answer)
                
                # We just stream the text part, character by character.
                # No ui_component event is sent.
                for char in final_response:
                    chunk_data = json.dumps({"chunk": char})
                    yield f"event: text_chunk\ndata: {chunk_data}\n\n"
            
            else:
                # Fallback for an empty or unexpected response type
                fallback_text = "Sorry, I was unable to generate a response."
                for char in fallback_text:
                    chunk_data = json.dumps({"chunk": char})
                    yield f"event: text_chunk\ndata: {chunk_data}\n\n"

        except Exception as e:
            logger.error(f"Error during agent invocation for {request.thread_id}: {e}", exc_info=True)
            error_message = json.dumps({"error": "An error occurred while processing your request."})
            yield f"event: error\ndata: {error_message}\n\n"
        finally:
            # Always send an 'end' event so the client knows when to stop listening.
            yield "event: end\ndata: {}\n\n"

    # The media type MUST be "text/event-stream" for SSE to work.
    return StreamingResponse(sse_stream_generator(), media_type="text/event-stream")


# ===============================================================
# --- ANALYSIS PROJECT ENDPOINTS (NEW - Integrated from main.py) ---
# ===============================================================

ALL_TECHNICAL_INDICATORS = [
    "RSI", "EMA", "SMA", "MACD", "ADX", "Supertrend", 
    "BollingerBands", "VWAP", "WilliamsR", "PSAR", "Ichimoku", "ATR"
]

@app.get("/api/stocks", response_model=List[StockQuote])
async def get_all_stocks_summary(
    db: Session = Depends(get_db_session),
    selectedIndicators: Optional[str] = Query(None, description="Comma-separated list of indicators (e.g., RSI,MACD,EMA)")
):
    statement = select(CompanyMaster).limit(100) # Consider pagination for production
    companies_db = db.exec(statement).all()
    
    results = []
    
    selected_indicators_list = []
    if selectedIndicators:
        selected_indicators_list = [indicator.strip() for indicator in selectedIndicators.split(',')]

    for company_db in companies_db:
        if not company_db.fincode:
            continue

        latest_eod = db_queries.get_latest_eod_price_data(db, company_db.fincode)
        current_price_val = calc.get_current_price_val(latest_eod)
        
        outstanding_shares = db_queries.get_latest_outstanding_shares(db, company_db.fincode)
        market_cap_fmt = calc.calculate_market_cap_formatted(current_price_val, outstanding_shares)

        tech_signals_data = None
        debug_score = None
        
        # Fetch historical data for indicators - e.g., last 2 years (approx 500 trading days)
        # Adjust days_limit based on longest period needed by any indicator + buffer
        # Max for Ichimoku is ~52 + displacement 26. ADX is 14+14. Longest MA is 200 for DMA example.
        # Let's use 252 * 2 (2 years) for safety.
        price_history_db: List[BSEAdjustedPrice] = db_queries.get_price_history_for_chart(db, company_db.fincode, days_limit=int(252*1.5)) # 1.5 years approx 378 days

        opens_data: List[Optional[float]] = []
        highs_data: List[Optional[float]] = []
        lows_data: List[Optional[float]] = []
        closes_data: List[Optional[float]] = []
        volumes_data: List[Optional[float]] = []

        if price_history_db:
            for p_item in price_history_db:
                # Indicators expect full lists, even with Nones.
                # Calculations should handle internal Nones.
                opens_data.append(p_item.open if p_item else None)
                highs_data.append(p_item.high if p_item else None)
                lows_data.append(p_item.low if p_item else None)
                closes_data.append(p_item.close if p_item else None)
                volumes_data.append(float(p_item.volume) if p_item and p_item.volume is not None else None)
        
        # Ensure we have enough data points after potential Nones
        # The get_technical_analysis_summary has its own min_data_points check
        if len(closes_data) > 0: # Check if any data was processed
            try:
                tech_signals_data = ind.get_technical_analysis_summary(
                    opens=opens_data, 
                    highs=highs_data, 
                    lows=lows_data, 
                    closes=closes_data, 
                    volumes=volumes_data,
                    selected_indicators_list=selected_indicators_list
                )
                debug_score = tech_signals_data.get("raw_score_debug")
            except Exception as e:
                print(f"Error calculating indicators for {company_db.fincode} ({company_db.compname}): {e}")
                # Fallback to neutral if error
                tech_signals_data = {
                    "signals": [{"name": i_name, "value": None, "decision": "Neutral"} for i_name in ALL_TECHNICAL_INDICATORS],
                    "overallSignal": "Neutral",
                    "raw_score_debug": 0.0
                }
        else:
             tech_signals_data = {
                    "signals": [{"name": i_name, "value": None, "decision": "Neutral"} for i_name in ALL_TECHNICAL_INDICATORS],
                    "overallSignal": "Neutral",
                    "raw_score_debug": 0.0
                }


        signals_to_send = None
        overall_signal_to_send = "Neutral"

        if tech_signals_data and tech_signals_data.get("signals"):
            signals_to_send = [IndicatorSignal(**s) for s in tech_signals_data["signals"]]
            overall_signal_to_send = tech_signals_data.get("overallSignal", "Neutral")
        
        results.append(
            StockQuote(
                id=str(company_db.fincode),
                name=company_db.compname or company_db.s_name or "N/A",
                symbol=company_db.symbol or company_db.scrip_name or "N/A",
                currentPrice=current_price_val,
                marketCapFormatted=market_cap_fmt,
                signals=signals_to_send,
                overallSignal=overall_signal_to_send,
                debug_score=debug_score if debug_score is not None else None
            )
        )
    return results


@app.get("/api/stock/{fincode_str}", response_model=StockDetailResponse)
async def get_stock_details(fincode_str: str, db: Session = Depends(get_db_session)):
    try:
        fincode = int(fincode_str)
    except ValueError:
        raise HTTPException(status_code=400, detail="Invalid Fincode format.")

    company_master = db_queries.get_company_master_info(db, fincode)
    if not company_master:
        raise HTTPException(status_code=404, detail=f"Company with fincode {fincode} not found")

    industry_info = db_queries.get_industry_info(db, company_master.ind_code)
    profile_text = db_queries.get_company_profile_text(db, fincode)
    latest_eod = db_queries.get_latest_eod_price_data(db, fincode)
    prev_eod = db_queries.get_previous_eod_price_data(db, fincode)
    current_price = calc.get_current_price_val(latest_eod)
    price_change_obj = calc.get_price_change_details(latest_eod, prev_eod)
    day_hl_str = calc.get_day_high_low_val(latest_eod)
    high_52w, low_52w = db_queries.get_52_week_high_low(db, fincode)
    year_hl_str = calc.get_year_high_low_val(high_52w, low_52w)
    
    price_history_db_for_rsi_chart = db_queries.get_price_history_for_chart(db, fincode, days_limit=90) # Shorter history for RSI calc
    rsi_from_calc = calc.calculate_rsi_value(price_history_db_for_rsi_chart)

    latest_ratios = db_queries.get_latest_annual_ratios(db, fincode)
    ttm_eps_from_ratios = calc.get_safe_attr(latest_ratios, 'reported_eps', None)
    ttm_eps = ttm_eps_from_ratios if ttm_eps_from_ratios is not None else db_queries.get_ttm_eps_from_quarterly(db, fincode)
    
    stock_pe = calc.calculate_stock_pe_val(current_price, ttm_eps)
    book_value = calc.get_book_value_formatted_val(latest_ratios)
    annual_dps = calc.get_safe_attr(latest_ratios, 'dps', None)
    div_yield = calc.calculate_dividend_yield_formatted_val(current_price, annual_dps)
    roce = calc.get_roce_formatted_val(latest_ratios)
    roe = calc.get_roe_formatted_val(latest_ratios)
    face_value = calc.get_face_value_val(company_master)
    outstanding_shares = db_queries.get_latest_outstanding_shares(db, fincode)
    market_cap_fmt = calc.calculate_market_cap_formatted(current_price, outstanding_shares)

    quarterly_results_db = db_queries.get_quarterly_financial_results(db, fincode)
    annual_pl_db = db_queries.get_annual_profit_loss(db, fincode)
    # Fetch balance sheet data
    annual_bs_db = db_queries.get_annual_balance_sheet(db, fincode)
    annual_cf_db = db_queries.get_annual_cash_flow(db, fincode)
    shp_history_db = db_queries.get_shareholding_pattern_history(db, fincode, num_periods=8) # Fetch more periods for trend
    latest_shp_summary = shp_history_db[-1] if shp_history_db else db_queries.get_latest_shareholding_pattern(db,fincode) # Fallback if history is short

    annual_cf_db_cons = db_queries.get_annual_cash_flow(db, fincode, num_years=12) # Fetch consolidated

    cash_flows_table_data = calc.get_annual_cash_flow_table_data(annual_cf_db_cons)
    # For Cash Flow Chart (e.g., Operating CF and Net CF)
    cash_flows_chart_data_list = calc.format_annual_financials_for_chart(
        annual_cf_db_cons, # Pass the consolidated cash flow data
        {"cashFromOperating": "cash_from_operation", "netCashFlow": "net_cash_inflow_outflow"}
    )

    # For Ratios Section (Table and Charts)
    annual_ratios_history_db = db_queries.get_annual_ratios_history_consolidated(db, fincode, num_years=12) # Fetch more years for trend
    
    ratios_table_data = calc.get_annual_ratios_table_data(annual_ratios_history_db)
    
    # Chart for Debtor, Inventory, Payable Days
    efficiency_days_chart_data = calc.format_annual_ratios_for_chart(
        annual_ratios_history_db,
        {
            "Debtor Days": "receivable_days",
            "Inventory Days": "inventory_days",
            "Payable Days": "payable_days"
        }
    )
    # Chart for ROCE % Trend
    roce_trend_chart_data = calc.format_annual_ratios_for_chart(
        annual_ratios_history_db,
        {"ROCE %": "roce"}
    )

    
    raw_peer_masters = db_queries.get_peer_companies_basic(db, fincode, limit=10) # Increase peer limit
    peer_data_for_api = calc.format_peer_comparison_data_for_api(db, fincode, raw_peer_masters)

    annual_pl_db_cons = db_queries.get_annual_profit_loss(db, fincode, num_years=12) # Use CompanyProfitLossCons
    # Fetch all available annual consolidated ratios to look up dividend payout
    all_annual_ratios_db_cons = db_queries.get_all_annual_ratios_consolidated(db, fincode) # NEW FUNCTION NEEDED

    # ...
    # For the P&L table data:
    profit_and_loss_table_data = calc.get_annual_profit_loss_table_data(annual_pl_db_cons, all_annual_ratios_db_cons)

    annual_bs_db_cons = db_queries.get_annual_balance_sheet(db, fincode, num_years=12) 
    
    balance_sheet_table_data = calc.get_annual_balance_sheet_table_data(annual_bs_db_cons)
    balance_sheet_chart_data_map = calc.format_annual_balance_sheet_for_chart(annual_bs_db_cons) # New call

    # MODIFIED CALLS for chart data
    quarterly_financials_chart_data_list = calc.format_quarterly_financials_for_chart(
        quarterly_results_db, 
        {"sales": "net_sales", "netProfit": "net_profit"} # Target Key: Source Attribute from FinancialResultCons
    )
    quarterly_eps_chart_data_list = calc.format_quarterly_financials_for_chart(
        quarterly_results_db, 
        {"eps": "eps_basic"} # Target Key: Source Attribute
    )
    
    annual_financials_chart_data_list = calc.format_annual_financials_for_chart(
        annual_pl_db,
        {"sales": "net_sales", "netProfit": "profit_after_tax"} # Target: Source from CompanyProfitLoss
    )
    cash_flows_chart_data_list = calc.format_annual_financials_for_chart(
        annual_cf_db,
        {"cashFromOperating": "cash_from_operation", "netCashFlow": "net_cash_inflow_outflow"} # Target: Source from CompanyCashflow
    )
    
    # Price history for the main price chart (distinct from RSI calculation history)
    # Let get_daily_price_history_for_range in price-chart endpoint handle its own data needs.
    # For the embedded price chart on detail page, use a default range like 1 year from price_history_db_for_rsi_chart
    # or fetch separately if different range/granularity is needed.
    # Assuming priceVolumeChartData is for a general overview, using the 2-year data.
    price_history_for_main_chart = db_queries.get_price_history_for_chart(db, fincode, days_limit=365*2)

    print(f"---- RAW Quarterly Results for Fincode {fincode} ----")
    for r in quarterly_results_db:
        print(f"Date: {r.date_end}, Sales: {r.net_sales}, NP: {r.net_profit}, EPS: {r.eps_basic}, Type: {r.result_type}")
    print("----------------------------------------------------")


    return StockDetailResponse(
        id=str(fincode),
        name=company_master.compname or company_master.s_name or "N/A",
        symbol=company_master.symbol or company_master.scrip_name or "N/A",
        bseCode=str(company_master.scripcode) if company_master.scripcode else None,
        nseCode=company_master.symbol,
        sector=calc.get_safe_attr(industry_info, 'sector', "N/A"),
        industry=calc.get_safe_attr(industry_info, 'industry', "N/A"),
        marketCapFormatted=market_cap_fmt,
        currentPrice=current_price,
        priceChange=price_change_obj,
        yearHighLow=year_hl_str,
        dayHighLow=day_hl_str,
        stockPE=stock_pe,
        bookValueFormatted=book_value,
        dividendYieldFormatted=div_yield,
        roceFormatted=roce,
        roeFormatted=roe,
        faceValue=face_value,
        rsiValue=rsi_from_calc, 
        aboutInfo=profile_text or "Company profile not available.",
        keyPoints=[], 
        pros=[],
        cons=[],
        priceVolumeChartData=calc.format_price_volume_data_for_chart(price_history_for_main_chart),
        peerCmpChart={"data": [{"name": p["name"], "cmp": p.get("cmp")} for p in peer_data_for_api if p.get("cmp") not in [None, "N/A"]], "title": "Current Market Price (₹)", "dataKey": "cmp"},
        peerPeChart={"data": [{"name": p["name"], "pe": p.get("pe")} for p in peer_data_for_api if p.get("pe") not in [None, "N/A"]], "title": "Price-to-Earnings Ratio", "dataKey": "pe"},
        
        quarterlyFinancialsChartData=quarterly_financials_chart_data_list,
        quarterlyEPSChartData=quarterly_eps_chart_data_list,
        annualFinancialsChartData=annual_financials_chart_data_list,
      
        shareholdingPieData=calc.format_shareholding_for_pie_chart(latest_shp_summary),
        shareholdingTrendData=calc.format_shareholding_trend_for_chart(shp_history_db),
        
        peerComparison=peer_data_for_api,
        quarterlyResults=calc.get_quarterly_results_table_data(quarterly_results_db),
        profitAndLoss=profit_and_loss_table_data,
        # Add balance sheet table data
        balanceSheet=balance_sheet_table_data, 
        balanceSheetLiabilitiesChartData=balance_sheet_chart_data_map.get("liabilitiesChart", []), # New field
        balanceSheetAssetsChartData=balance_sheet_chart_data_map.get("assetsChart", []),         # New field
        cashFlows=cash_flows_table_data, # For the table
        cashFlowsChartData=cash_flows_chart_data_list, # For the chart
        shareholdingHistory=calc.get_shareholding_history_table_data(shp_history_db),

        ratiosTableData=ratios_table_data,                 # New
        efficiencyDaysChartData=efficiency_days_chart_data, # New
        roceTrendChartData=roce_trend_chart_data,           # New
    )



@app.get("/api/stock/{fincode_str}/price-chart", response_model=PriceChartResponseAPI)
async def get_stock_price_chart_data(
    fincode_str: str,
    time_range: str = "1y", # Default to 1 year
    db: Session = Depends(get_db_session)
):
    try:
        fincode = int(fincode_str)
    except ValueError:
        raise HTTPException(status_code=400, detail="Invalid Fincode format.")

    # Fetch appropriate amount of data. For a 200 DMA on a 1Y chart, you need 1Y + 200 trading days.
    # Let's adjust days_to_fetch based on time_range and max DMA period.
    # Max DMA is 200. A trading year is ~252 days.
    days_offset_for_dma = 200 * (365/252) # ~280 calendar days for 200 trading days
    
    # This part is handled by get_daily_price_history_for_range now.
    # That function should fetch enough preceding data if possible based on its internal logic.
    # The main thing is that `get_daily_price_history_for_range` returns enough data
    # *before* the start of the visible chart range to calculate the initial DMAs.

    price_history_db = db_queries.get_daily_price_history_for_range(
        db, fincode, time_range # This function should internally handle fetching sufficient data
    )
    
    if not price_history_db:
        return PriceChartResponseAPI(priceData=[]) # Return empty list if no data
        
    chart_data_points = calc.prepare_price_chart_data_with_dma(
        price_history_db, dma_periods=[50, 200] # Pass desired DMA periods
    )
    return PriceChartResponseAPI(priceData=chart_data_points)






@app.get("/")
def read_root():
    return {"status": "IRIS API is running"}

if __name__ == "__main__":
    uvicorn.run("iris_backend:app", host="0.0.0.0", port=8000, reload=True)<|MERGE_RESOLUTION|>--- conflicted
+++ resolved
@@ -77,11 +77,7 @@
 
 app.add_middleware(
     CORSMiddleware,
-<<<<<<< HEAD
     allow_origins=["http://localhost:3000","https://iris.brainfogagency.com"],
-=======
-    allow_origins=["http://localhost:3000", "*"],
->>>>>>> 7f2a5948
     allow_credentials=True,
     allow_methods=["*"],
     allow_headers=["*"],
